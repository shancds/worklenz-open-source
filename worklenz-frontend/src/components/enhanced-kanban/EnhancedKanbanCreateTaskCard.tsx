--- conflicted
+++ resolved
@@ -89,16 +89,7 @@
 
     // Real-time socket event handler
     const eventHandler = (task: IProjectTask) => {
-<<<<<<< HEAD
-      dispatch(
-        addTaskToGroup({
-          sectionId,
-          task: { ...task, id: task.id || nanoid(), name: task.name || newTaskName.trim() },
-        })
-      );
-=======
       // Only reset the form - the global handler will add the task to Redux
->>>>>>> 3159ba14
       socket?.off(SocketEvents.QUICK_TASK.toString(), eventHandler);
       resetForNextTask();
     };

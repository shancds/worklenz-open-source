--- conflicted
+++ resolved
@@ -107,41 +107,23 @@
       - type: bind
         source: ./pg_backups
         target: /docker-entrypoint-initdb.d/pg_backups
-<<<<<<< HEAD
     command: >
         bash -c '
-=======
-    command: |
-        bash -c "
->>>>>>> 0987fb14
           if command -v apt-get >/dev/null 2>&1; then
             apt-get update && apt-get install -y dos2unix
           elif command -v apk >/dev/null 2>&1; then
             apk add --no-cache dos2unix
           fi
-<<<<<<< HEAD
-          find /docker-entrypoint-initdb.d -type f -name "*.sh" -exec sh -c "
+
+          find /docker-entrypoint-initdb.d -type f -name "*.sh" -exec sh -c '"'"'
             for f; do
-              dos2unix \"\$f\" 2>/dev/null || true
-              chmod +x \"\$f\"
+              dos2unix "$f" 2>/dev/null || true
+              chmod +x "$f"
             done
-          " sh {} +
+          '"'"' sh {} +
+
           exec docker-entrypoint.sh postgres
         '
-=======
-
-          find /docker-entrypoint-initdb.d -type f -name '*.sh' -exec sh -c '
-            for file; do
-              dos2unix \"$file\" 2>/dev/null || true
-              chmod +x \"$file\"
-            done
-          ' sh {} +
-
-          exec docker-entrypoint.sh postgres
-        "
-
-
->>>>>>> 0987fb14
   db-backup:
     image: postgres:15
     container_name: worklenz_db_backup
